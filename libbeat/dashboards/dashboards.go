--- conflicted
+++ resolved
@@ -46,13 +46,6 @@
 		kibanaConfig = common.NewConfig()
 	}
 
-<<<<<<< HEAD
-	if !kibanaConfig.HasField("host") {
-		// fallback to the beats hostname (localhost) if host is not configured
-		kibanaConfig.SetString("host", -1, hostname)
-	}
-=======
->>>>>>> e6d2de63
 	if esConfig.Enabled() {
 		username, _ := esConfig.String("username", -1)
 		password, _ := esConfig.String("password", -1)
