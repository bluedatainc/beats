[[filebeat-modules-devguide]]
== Creating a New Filebeat Module

This guide will walk you through creating a new Filebeat module.

All Filebeat modules currently live in the main
https://github.com/elastic/beats[Beats] repository. To clone the repository and
build Filebeat (which you will need for testing), please follow the general
instructions in <<beats-contributing>>.

[float]
=== Overview

Each Filebeat module is composed of one or more "filesets". We usually create a
module for each service that we support (`nginx` for Nginx, `mysql` for Mysql,
and so on) and a fileset for each type of log that the service creates. For
example, the Nginx module has `access` and `error` filesets. You can contribute
a new module (with at least one fileset), or a new fileset for an existing
module.

NOTE: In this guide we use `{module}` and `{fileset}` as placeholders for the
module and fileset names. You need to replace these with the actual names you
entered when your created the module and fileset. Only use characters `[a-z]` and, if required, underscores (`_`). No other characters are allowed.

[float]
=== Creating a new module

Run the following command in the `filebeat` folder:

[source,bash]
----
make create-module MODULE={module}
----

After running the `make create-module` command, you'll find the module,
along with its generated files, under `module/{module}`. This
directory contains the following files:

[source,bash]
----
module/{module}
├── module.yml
└── _meta
    └── docs.asciidoc
    └── fields.yml
    └── kibana
----

Let's look at these files one by one.

[float]
==== module.yml

This file contains list of all the dashboards available for the module and used by `export_dashboards.go` script for exporting dashboards.
Each dashboard is defined by an id and the name of json file where the dashboard is saved locally.
At generation new fileset this file will be automatically updated with "default" dashboard settings for new fileset.
Please ensure that this settings are correct.

[float]
==== _meta/docs.asciidoc

This file contains module-specific documentation. You should include information
about which versions of the service were tested and the variables that are
defined in each fileset.

[float]
==== _meta/fields.yml

The module level `fields.yml` contains descriptions for the module-level fields.
Please review and update the title and the descriptions in this file. The title
is used as a title in the docs, so it's best to capitalize it.

[float]
==== _meta/kibana

This folder contains the sample Kibana dashboards for this module. To create
them, you can build them visually in Kibana and then export them with `export_dashboards`.

The tool will export all of the dashboard dependencies (visualizations,
saved searches) automatically.

You can see various ways of using `export_dashboards` at <<export-dashboards>>.
The recommended way to export them is to list your dashboards in your module's
`module.yml` file:

[source,yaml]
----
dashboards:
- id: 69f5ae20-eb02-11e7-8f04-beef1daadb05
  file: mymodule-overview.json
- id: c0a7ce90-cafe-4242-8647-534bb4c21040
  file: mymodule-errors.json
----

Then run `export_dashboards` like this:

[source,shell]
----
$ cd dev-tools/cmd/dashboards
$ make # if export_dashboard is not built yet
$ ./export_dashboards -yml '../../../filebeat/module/{module}/module.yml'
----

New Filebeat modules might not be compatible with Kibana 5.x. To export dashboards
that are compatible with 5.x, run the following command inside the developer virtualenv:

[source,shell]
----
$ cd filebeat
$ make python-env
$ cd module/{module}/
$ python ../../../dev-tools/export_5x_dashboards.py --regex {module} --dir _meta/kibana/5.x
----

Where the `--regex` parameter should match the dashboard you want to export.

Please note that dashboards exported from Kibana 5.x are not compatible with Kibana 6.x.

You can find more details about the process of creating and exporting the Kibana
dashboards by reading {beatsdevguide}/new-dashboards.html[this guide].

[float]
=== Creating a new fileset

Run the following command in the `filebeat` folder:

[source,bash]
----
make create-fileset MODULE={module} FILESET={fileset}
----

After running the `make create-fileset` command, you'll find the fileset,
along with its generated files, under `module/{module}/{fileset}`. This
directory contains the following files:

[source,bash]
----
module/{module}/{fileset}
├── manifest.yml
├── config
│   └── {fileset}.yml
├── ingest
│   └── pipeline.json
├── _meta
│   └── fields.yml
│   └── kibana
│       └── default
└── test
----

Let's look at these files one by one.

[float]
==== manifest.yml

The `manifest.yml` is the control file for the module, where variables are
defined and the other files are referenced. It is a YAML file, but in many
places in the file, you can use built-in or defined variables by using the
`{{.variable}}` syntax.

The `var` section of the file defines the fileset variables and their default
values. The module variables can be referenced in other configuration files,
and their value can be overridden at runtime by the Filebeat configuration.

As the fileset creator, you can use any names for the variables you define. Each
variable must have a default value. So in it's simplest form, this is how you
can define a new variable:

[source,yaml]
----
var:
  - name: pipeline
    default: with_plugins
----

Most fileset should have a `paths` variable defined, which sets the default
paths where the log files are located:

[source,yaml]
----
var:
  - name: paths
    default:
      - /example/test.log*
    os.darwin:
      - /usr/local/example/test.log*
      - /example/test.log*
    os.windows:
      - c:/programdata/example/logs/test.log*
----

There's quite a lot going on in this file, so let's break it down:

* The name of the variable is `paths` and the default value is an array with one
  element: `"/example/test.log*"`.
* Note that variable values don't have to be strings.
  They can be also numbers, objects, or as shown in this example, arrays.
* We will use the `paths` variable to set the input `paths`
  setting, so "glob" values can be used here.
* Besides the `default` value, the file defines values for particular
  operating systems: a default for darwin/OS X/macOS systems and a default for
  Windows systems. These are introduced via the `os.darwin` and `os.windows`
  keywords. The values under these keys become the default for the variable, if
  Filebeat is executed on the respective OS.

Besides the variable definition, the `manifest.yml` file also contains
references to the ingest pipeline and input configuration to use (see next
sections):

[source,yaml]
----
ingest_pipeline: ingest/pipeline.json
input: config/testfileset.yml
----

These should point to the respective files from the fileset.

Note that when evaluating the contents of these files, the variables are
expanded, which enables you to select one file or the other depending on the
value of a variable. For example:

[source,yaml]
----
ingest_pipeline: ingest/{{.pipeline}}.json
----

This example selects the ingest pipeline file based on the value of the
`pipeline` variable. For the `pipeline` variable shown earlier, the path would
resolve to `ingest/with_plugins.json` (assuming the variable value isn't
overridden at runtime.)

In 6.6 and later, you can specify multiple ingest pipelines.

[source,yaml]
----
ingest_pipeline:
  - ingest/main.json
  - ingest/plain_logs.json
  - ingest/json_logs.json
----

When multiple ingest pipelines are specified the first one in the list is
considered to be the entry point pipeline.

One reason for using multiple pipelines might be to send all logs harvested
by this fileset to the entry point pipeline and have it delegate different parts of
the processing to other pipelines. You can read details about setting
this up in <<ingest-json-entry-point-pipeline, the `ingest/*.json` section>>.

[float]
==== config/*.yml

The `config/` folder contains template files that generate Filebeat input
configurations. The Filebeat inputs are primarily responsible for tailing
files, filtering, and multi-line stitching, so that's what you configure in the
template files.

A typical example looks like this:

[source,yaml]
----
type: log
paths:
{{ range $i, $path := .paths }}
 - {{$path}}
{{ end }}
exclude_files: [".gz$"]
----

You'll find this example in the template file that gets generated automatically
when you run `make create-fileset`. In this example, the `paths` variable is
used to construct the `paths` list for the input `paths` option.

Any template files that you add to the `config/` folder need to generate a valid
Filebeat input configuration in YAML format. The options accepted by the
input configuration are documented in the
{filebeat-ref}/configuration-filebeat-options.html[Filebeat Inputs] section of
the Filebeat documentation.

The template files use the templating language defined by the
https://golang.org/pkg/text/template/[Go standard library].

Here is another example that also configures multiline stitching:

[source,yaml]
----
type: log
paths:
{{ range $i, $path := .paths }}
 - {{$path}}
{{ end }}
exclude_files: [".gz$"]
multiline:
  pattern: "^# User@Host: "
  negate: true
  match: after
----

Although you can add multiple configuration files under the `config/` folder,
only the file indicated by the `manifest.yml` file will be loaded. You can use
variables to dynamically switch between configurations.

[float]
==== ingest/*.json

The `ingest/` folder contains Elasticsearch
{ref}/ingest.html[Ingest Node] pipeline configurations. The Ingest
Node pipelines are responsible for parsing the log lines and doing other
manipulations on the data.

<<<<<<< HEAD
The files in this folder are JSON documents representing
=======
The files in this folder are JSON or YAML documents representing
>>>>>>> de955be0
{ref}/pipeline.html[pipeline definitions]. Just like with the `config/`
folder, you can define multiple pipelines, but a single one is loaded at runtime
based on the information from `manifest.yml`.

The generator creates a JSON object similar to this one:

[source,json]
----
{
  "description": "Pipeline for parsing {module} {fileset} logs",
  "processors": [
    ],
  "on_failure" : [{
    "set" : {
      "field" : "error.message",
      "value" : "{{ _ingest.on_failure_message }}"
    }
  }]
}
----

Alternatively, you can use YAML formatted pipelines, which uses a simpler syntax:

[source,yaml]
----
description: "Pipeline for parsing {module} {fileset} logs"
processors:
on_failure:
 - set:
     field: error.message
     value: "{{ _ingest.on_failure_message }}"
----

From here, you would typically add processors to the `processors` array to do
the actual parsing. For details on how to use ingest node processors, see the
{ref}/ingest-processors.html[ingest node documentation]. In
particular, you will likely find the
{ref}/grok-processor.html[Grok processor] to be useful for parsing.
Here is an example for parsing the Nginx access logs.

[source,json]
----
{
  "grok": {
    "field": "message",
    "patterns":[
      "%{IPORHOST:nginx.access.remote_ip} - %{DATA:nginx.access.user_name} \\[%{HTTPDATE:nginx.access.time}\\] \"%{WORD:nginx.access.method} %{DATA:nginx.access.url} HTTP/%{NUMBER:nginx.access.http_version}\" %{NUMBER:nginx.access.response_code} %{NUMBER:nginx.access.body_sent.bytes} \"%{DATA:nginx.access.referrer}\" \"%{DATA:nginx.access.agent}\""
      ],
    "ignore_missing": true
  }
}
----

Note that you should follow the convention of naming of fields prefixed with the
module and fileset name: `{module}.{fileset}.field`, e.g.
`nginx.access.remote_ip`. Also, please review our <<event-conventions>>.

[[ingest-json-entry-point-pipeline]]
In 6.6 and later, ingest pipelines can use the
{ref}/conditionals-with-multiple-pipelines.html[`pipeline` processor] to delegate
parts of the processings to other pipelines.

This can be useful if you want a fileset to ingest the same _logical_ information
presented in different formats, e.g. csv vs. json versions of the same log files.
Imagine an entry point ingest pipeline that detects the format of a log entry and then conditionally
delegates further processing of that log entry, depending on the format, to another
pipeline.

["source","json",subs="callouts"]
----
{
  "processors": [
    {
      "grok": {
        "field": "message",
        "patterns": [
          "^%{CHAR:first_char}"
        ],
        "pattern_definitions": {
          "CHAR": "."
        }
      }
    },
    {
      "pipeline": {
        "if": "ctx.first_char == '{'",
        "name": "{< IngestPipeline "json-log-processing-pipeline" >}" <1>
      }
    },
    {
      "pipeline": {
        "if": "ctx.first_char != '{'",
        "name": "{< IngestPipeline "plain-log-processing-pipeline" >}"
      }
    }
  ]
}
----
<1>  Use the `IngestPipeline` template function to resolve the name. This function converts the
specified name into the fully qualified pipeline ID that is stored in Elasticsearch.

In order for the above pipeline to work, Filebeat must load the entry point pipeline
as well as any sub-pipelines into Elasticsearch. You can tell Filebeat to do
so by specifying all the necessary pipelines for the fileset in its `manifest.yml`
file. The first pipeline in the list is considered to be the entry point pipeline.

[source,yaml]
----
ingest_pipeline:
  - ingest/main.json
  - ingest/plain_logs.yml
  - ingest/json_logs.json
----

While developing the pipeline definition, we recommend making use of the
{ref}/simulate-pipeline-api.html[Simulate Pipeline API] for testing
and quick iteration.

By default Filebeat does not update Ingest pipelines if already loaded. If you
want to force updating your pipeline during development, use
`./filebeat setup --pipelines` command. This uploads pipelines even if they
are already available on the node.

[float]
==== _meta/fields.yml

The `fields.yml` file contains the top-level structure for the fields in your
fileset. It is used as the source of truth for:

* the generated Elasticsearch mapping template
* the generated Kibana index pattern
* the generated documentation for the exported fields

Besides the `fields.yml` file in the fileset, there is also a `fields.yml` file
at the module level, placed under `module/{module}/_meta/fields.yml`, which
should contain the fields defined at the module level, and the description of
the module itself. In most cases, you should add the fields at the fileset
level.

After `pipeline.json` is created, it is possible to generate a base `field.yml`.

[source,bash]
----
make create-fields MODULE={module} FILESET={fileset}
----

Please, always check the generated file and make sure the fields are correct.
Documenatation of fields must be added manually.

If the fields are correct, it is time to generate documentation, configuration
and Kibana index patterns.

[source,bash]
----
make update
----

[float]
==== test

In the `test/` directory, you should place sample log files generated by the
service. We have integration tests, automatically executed by CI, that will run
Filebeat on each of the log files under the `test/` folder and check that there
are no parsing errors and that all fields are documented.

In addition, assuming you have a `test.log` file, you can add a
`test.log-expected.json` file in the same directory that contains the expected
documents as they are found via an Elasticsearch search. In this case, the
integration tests will automatically check that the result is the same on each
run.<|MERGE_RESOLUTION|>--- conflicted
+++ resolved
@@ -308,11 +308,7 @@
 Node pipelines are responsible for parsing the log lines and doing other
 manipulations on the data.
 
-<<<<<<< HEAD
-The files in this folder are JSON documents representing
-=======
 The files in this folder are JSON or YAML documents representing
->>>>>>> de955be0
 {ref}/pipeline.html[pipeline definitions]. Just like with the `config/`
 folder, you can define multiple pipelines, but a single one is loaded at runtime
 based on the information from `manifest.yml`.
